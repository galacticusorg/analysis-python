--- conflicted
+++ resolved
@@ -135,11 +135,7 @@
         funcname = self.__class__.__name__+"."+sys._getframe().f_code.co_name
         if not self.matches(propertyName):
             msg = funcname+"(): Specified property '"+propertyName+"' is not a redshift."
-<<<<<<< HEAD
             msg = msg + "\n       Redshift options: "+", "+join(self.availableOptions)
-=======
-            msg = msg + "\n       Redshift options: "+", ".join(self.availableOptions)
->>>>>>> 6f7e14a1
             raise RuntimeError(msg)
         if propertyName == "snapshotRedshift":
             return self.getSnapshotRedshift(redshift)
